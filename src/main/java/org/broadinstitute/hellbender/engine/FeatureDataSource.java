package org.broadinstitute.hellbender.engine;

import htsjdk.samtools.SAMSequenceDictionary;
import htsjdk.samtools.util.IOUtil;
import htsjdk.tribble.*;
import htsjdk.variant.bcf2.BCF2Codec;
import htsjdk.variant.variantcontext.GenotypeLikelihoods;
import htsjdk.variant.variantcontext.VariantContext;
import htsjdk.variant.vcf.VCFHeader;
import org.apache.logging.log4j.LogManager;
import org.apache.logging.log4j.Logger;
import org.broadinstitute.hellbender.exceptions.GATKException;
import org.broadinstitute.hellbender.exceptions.UserException;
import org.broadinstitute.hellbender.tools.IndexFeatureFile;
import org.broadinstitute.hellbender.tools.genomicsdb.GenomicsDBConstants;
import org.broadinstitute.hellbender.utils.IndexUtils;
import org.broadinstitute.hellbender.utils.SimpleInterval;
import org.broadinstitute.hellbender.utils.Utils;
import org.broadinstitute.hellbender.utils.gcs.BucketUtils;
import org.broadinstitute.hellbender.utils.io.IOUtils;
import org.broadinstitute.hellbender.utils.nio.SeekableByteChannelPrefetcher;

import com.intel.genomicsdb.model.GenomicsDBExportConfiguration;
import com.intel.genomicsdb.reader.GenomicsDBFeatureReader;
import com.googlecode.protobuf.format.JsonFormat;
import com.intel.genomicsdb.model.GenomicsDBVidMapProto;

import java.io.File;
import java.io.IOException;
import java.nio.channels.SeekableByteChannel;
import java.nio.file.Files;
import java.nio.file.Path;
import java.nio.file.Paths;
import java.util.Iterator;
import java.util.List;
import java.util.Optional;
import java.util.function.Function;
import java.io.FileReader;
import java.io.FileNotFoundException;
import java.util.HashMap;
import java.util.Map;

/**
 * Enables traversals and queries over sources of Features, which are metadata associated with a location
 * on the genome in a format supported by our file parsing framework, Tribble. Examples of Features are
 * VCF records and hapmap records.
 *
 * Two basic operations are available on this data source:
 *
 * -Iteration over all Features in this data source, optionally restricted to Features overlapping
 *  a set of intervals if intervals are provided via {@link #setIntervalsForTraversal(List)}. Traversal
 *  by a set of intervals requires the file to have been indexed using the bundled tool IndexFeatureFile.
 *  The set of intervals provided MUST be non-overlapping and sorted in increasing order of start position.
 *
 * -Targeted queries by one interval at a time. This also requires the file to have been indexed using
 *  the bundled tool IndexFeatureFile. Targeted queries by one interval at a time are unaffected by
 *  any intervals for full traversal set via {@link #setIntervalsForTraversal(List)}.
 *
 * To improve performance in the case of targeted queries by one interval at a time, this class uses a caching
 * scheme that is optimized for the common access pattern of multiple separate queries over intervals with
 * gradually increasing start positions. It optimizes for this use case by pre-fetching records immediately
 * following each interval during a query and caching them. Performance will suffer if the access pattern is
 * random, involves queries over intervals with DECREASING start positions instead of INCREASING start positions,
 * or involves lots of very large jumps forward on the genome or lots of contig switches. Query caching
 * can be disabled, if desired.
 *
 * @param <T> The type of Feature returned by this data source
 */
public final class FeatureDataSource<T extends Feature> implements GATKDataSource<T>, AutoCloseable {
    private static final Logger logger = LogManager.getLogger(FeatureDataSource.class);

    /**
     * identifies a path as a GenomicsDB URI
     */
    public static final String GENOMIC_DB_URI_SCHEME = "gendb://";

    /**
     * Feature reader used to retrieve records from our file
     */
    private final FeatureReader<T> featureReader;

    /**
     * Iterator representing an open traversal over this data source initiated via a call to {@link #iterator}
     * (null if there is no open traversal). We need this to ensure that each iterator is properly closed,
     * and to enforce the constraint (required by Tribble) that we never have more than one iterator open
     * over our feature reader.
     */
    private CloseableTribbleIterator<T> currentIterator;

    /**
     * Our intervals for traversal. If set, restricts full traversals initiated via {@link #iterator} to
     * return only Features overlapping this set of intervals. Does not affect individual queries
     * initiated via {@link #query(SimpleInterval)} and/or {@link #queryAndPrefetch(SimpleInterval)}.
     */
    private List<SimpleInterval> intervalsForTraversal;

    /**
     * Cache containing Features from recent queries initiated via {@link #query(SimpleInterval)} and/or
     * {@link #queryAndPrefetch(SimpleInterval)}. This is guaranteed to start at the start position of the
     * most recent query, but will typically end well after the end of the most recent query. Designed to
     * improve performance of the common access pattern involving multiple queries across nearby intervals
     * with gradually increasing start positions.
     */
    private final FeatureCache<T> queryCache;

    /**
     * When we experience a cache miss (ie., a query interval not fully contained within our cache) and need
     * to re-populate the Feature cache from disk to satisfy a query, this controls the number of extra bases
     * AFTER the end of our interval to fetch. Should be sufficiently large so that typically a significant number
     * of subsequent queries will be cache hits (ie., query intervals fully contained within our cache) before
     * we have another cache miss and need to go to disk again.
     */
    private final int queryLookaheadBases;

    /**
     * Holds information about the path this datasource reads from.
     */
    private final FeatureInput<T> featureInput;

    /**
     * True if this datasource is backed by a file that has an associated index file, false if it doesn't
     */
    private final boolean hasIndex;

    /**
     * True if this datasource supports efficient random access queries.
     *
     * For a file, this is the same as {@link #hasIndex}, but there are non-file data sources (eg., GenomicsDB)
     * that don't have a separate index file but do support random access.
     */
    private final boolean supportsRandomAccess;

    /**
     * Default value for queryLookaheadBases, if none is specified. This is designed to be large enough
     * so that in typical usage (ie., query intervals with gradually increasing start locations) there will
     * be a substantial number of cache hits between cache misses, reducing the number of times we need to
     * repopulate the cache from disk.
     */
    public static final int DEFAULT_QUERY_LOOKAHEAD_BASES = 1000;

    /**
     * Creates a FeatureDataSource backed by the provided File. The data source will have an automatically
     * generated name, and will look ahead the default number of bases ({@link #DEFAULT_QUERY_LOOKAHEAD_BASES})
     * during queries that produce cache misses.
     *
     * @param featureFile file containing Features
     */
    public FeatureDataSource(final File featureFile) {
        this(featureFile, null);
    }

    /**
     * Creates a FeatureDataSource backed by the provided path. The data source will have an automatically
     * generated name, and will look ahead the default number of bases ({@link #DEFAULT_QUERY_LOOKAHEAD_BASES})
     * during queries that produce cache misses.
     *
     * @param featurePath path or URI to source of Features
     */
    public FeatureDataSource(final String featurePath) {
        this(featurePath, null, DEFAULT_QUERY_LOOKAHEAD_BASES, null);
    }

    /**
     * Creates a FeatureDataSource backed by the provided File and assigns this data source the specified logical
     * name. We will look ahead the default number of bases ({@link #DEFAULT_QUERY_LOOKAHEAD_BASES}) during queries
     * that produce cache misses.
     *
     * @param featureFile file containing Features
     * @param name logical name for this data source (may be null)
     */
    public FeatureDataSource(final File featureFile, final String name) {
        this(featureFile, name, DEFAULT_QUERY_LOOKAHEAD_BASES);
    }

    /**
     * Creates a FeatureDataSource backed by the provided File and assigns this data source the specified logical
     * name. We will look ahead the specified number of bases during queries that produce cache misses.
     *
     * @param featureFile file containing Features
     * @param name logical name for this data source (may be null)
     * @param queryLookaheadBases look ahead this many bases during queries that produce cache misses
     */
    public FeatureDataSource(final File featureFile, final String name, final int queryLookaheadBases){
        this(Utils.nonNull(featureFile).getAbsolutePath(), name, queryLookaheadBases, null);
    }

    /**
     * Creates a FeatureDataSource backed by the resource at the provided path.
     *
     * @param featurePath path to file or GenomicsDB url containing features
     * @param name logical name for this data source (may be null)
     * @param queryLookaheadBases look ahead this many bases during queries that produce cache misses
     * @param targetFeatureType When searching for a {@link FeatureCodec} for this data source, restrict the search to codecs
     *                          that produce this type of Feature. May be null, which results in an unrestricted search.
     */
    public FeatureDataSource(final String featurePath, final String name, final int queryLookaheadBases, final Class<? extends Feature> targetFeatureType) {
        this(new FeatureInput<>(featurePath, name != null ? name : featurePath), queryLookaheadBases, targetFeatureType);
    }

    /**
     * Creates a FeatureDataSource backed by the provided FeatureInput. We will look ahead the specified number of bases
     * during queries that produce cache misses.
     *
     * @param featureInput a FeatureInput specifying a source of Features
     * @param queryLookaheadBases look ahead this many bases during queries that produce cache misses
     * @param targetFeatureType When searching for a {@link FeatureCodec} for this data source, restrict the search to codecs
     *                          that produce this type of Feature. May be null, which results in an unrestricted search.
     */
    public FeatureDataSource(final FeatureInput<T> featureInput, final int queryLookaheadBases, final Class<? extends Feature> targetFeatureType) {
        this(featureInput, queryLookaheadBases, targetFeatureType, 0, 0);
    }

    /**
     * Creates a FeatureDataSource backed by the resource at the provided path.
     *
     * @param featurePath path to file or GenomicsDB url containing features
     * @param name logical name for this data source (may be null)
     * @param queryLookaheadBases look ahead this many bases during queries that produce cache misses
     * @param targetFeatureType When searching for a {@link FeatureCodec} for this data source, restrict the search to codecs
     *                          that produce this type of Feature. May be null, which results in an unrestricted search.
     * @param cloudPrefetchBuffer  MB size of caching/prefetching wrapper for the data, if on Google Cloud (0 to disable).
     * @param cloudIndexPrefetchBuffer MB size of caching/prefetching wrapper for the index, if on Google Cloud (0 to disable).
     */
    public FeatureDataSource(final String featurePath, final String name, final int queryLookaheadBases, final Class<? extends Feature> targetFeatureType,
                             final int cloudPrefetchBuffer, final int cloudIndexPrefetchBuffer ) {
        this(new FeatureInput<>(featurePath, name != null ? name : featurePath), queryLookaheadBases, targetFeatureType, cloudPrefetchBuffer, cloudIndexPrefetchBuffer);
    }

    /**
     * Creates a FeatureDataSource backed by the provided FeatureInput. We will look ahead the specified number of bases
     * during queries that produce cache misses.
     *
     * @param featureInput a FeatureInput specifying a source of Features
     * @param queryLookaheadBases look ahead this many bases during queries that produce cache misses
     * @param targetFeatureType When searching for a {@link FeatureCodec} for this data source, restrict the search to codecs
     *                          that produce this type of Feature. May be null, which results in an unrestricted search.
     * @param cloudPrefetchBuffer  MB size of caching/prefetching wrapper for the data, if on Google Cloud (0 to disable).
     * @param cloudIndexPrefetchBuffer MB size of caching/prefetching wrapper for the index, if on Google Cloud (0 to disable).
     */
    public FeatureDataSource(final FeatureInput<T> featureInput, final int queryLookaheadBases, final Class<? extends Feature> targetFeatureType,
                             final int cloudPrefetchBuffer, final int cloudIndexPrefetchBuffer) {
        this(featureInput, queryLookaheadBases, targetFeatureType, cloudPrefetchBuffer, cloudIndexPrefetchBuffer,
             null, false);
    }

    public FeatureDataSource(final FeatureInput<T> featureInput, final int queryLookaheadBases, final Class<? extends Feature> targetFeatureType,
                             final int cloudPrefetchBuffer, final int cloudIndexPrefetchBuffer, final Path reference) {
        this(featureInput, queryLookaheadBases, targetFeatureType, cloudPrefetchBuffer, cloudIndexPrefetchBuffer,
                reference, false);
    }

    /**
     * Creates a FeatureDataSource backed by the provided FeatureInput. We will look ahead the specified number of bases
     * during queries that produce cache misses.
     *
     * @param featureInput a FeatureInput specifying a source of Features
     * @param queryLookaheadBases look ahead this many bases during queries that produce cache misses
     * @param targetFeatureType When searching for a {@link FeatureCodec} for this data source, restrict the search to codecs
     *                          that produce this type of Feature. May be null, which results in an unrestricted search.
     * @param cloudPrefetchBuffer  MB size of caching/prefetching wrapper for the data, if on Google Cloud (0 to disable).
     * @param cloudIndexPrefetchBuffer MB size of caching/prefetching wrapper for the index, if on Google Cloud (0 to disable).
     * @param reference Path to a reference. May be null. Needed only for reading from GenomicsDB.
     */
    public FeatureDataSource(final FeatureInput<T> featureInput, final int queryLookaheadBases, final Class<? extends Feature> targetFeatureType,
                             final int cloudPrefetchBuffer, final int cloudIndexPrefetchBuffer, final Path reference, final boolean doGnarlyGenotyping) {
        Utils.validateArg( queryLookaheadBases >= 0, "Query lookahead bases must be >= 0");
        this.featureInput = Utils.nonNull(featureInput, "featureInput must not be null");

        final Function<SeekableByteChannel, SeekableByteChannel> cloudWrapper = (cloudPrefetchBuffer > 0 ? is -> SeekableByteChannelPrefetcher.addPrefetcher(cloudPrefetchBuffer, is) : Function.identity());
        final Function<SeekableByteChannel, SeekableByteChannel> cloudIndexWrapper = (cloudIndexPrefetchBuffer > 0 ? is -> SeekableByteChannelPrefetcher.addPrefetcher(cloudIndexPrefetchBuffer, is) : Function.identity());

        // Create a feature reader without requiring an index.  We will require one ourselves as soon as
        // a query by interval is attempted.
        this.featureReader = getFeatureReader(featureInput, targetFeatureType, cloudWrapper, cloudIndexWrapper, reference, doGnarlyGenotyping);

        if (isGenomicsDBPath(featureInput.getFeaturePath())) {
            //genomics db uri's have no associated index file to read from, but they do support random access
            this.hasIndex = false;
            this.supportsRandomAccess = true;
        } else if (featureReader instanceof AbstractFeatureReader) {
            this.hasIndex = ((AbstractFeatureReader<T, ?>) featureReader).hasIndex();
            this.supportsRandomAccess = hasIndex;
        } else {
            throw new GATKException("Found a feature input that was neither GenomicsDB or a Tribble AbstractFeatureReader.  Input was " + featureInput.toString() + ".");
        }
        // Due to a bug in HTSJDK, unindexed block compressed input files may fail to parse completely. For safety,
        // these files have been disabled. See https://github.com/broadinstitute/gatk/issues/4224 for discussion
        if (!hasIndex && IOUtil.hasBlockCompressedExtension(featureInput.getFeaturePath())) {
            throw new UserException.MissingIndex(featureInput.toString(),"Support for unindexed block-compressed files has been temporarily disabled. Try running IndexFeatureFile on the input.");
        }

        this.currentIterator = null;
        this.intervalsForTraversal = null;
        this.queryCache = new FeatureCache<>();
        this.queryLookaheadBases = queryLookaheadBases;
    }

    /**
     * @param path String containing the path to test
     * @return true if path represent a GenomicsDB URI, otherwise false
     */
    public static boolean isGenomicsDBPath(final String path) {
        return path != null && path.startsWith(GENOMIC_DB_URI_SCHEME);
    }

    @SuppressWarnings("unchecked")
    private static <T extends Feature> FeatureReader<T> getFeatureReader(final FeatureInput<T> featureInput, final Class<? extends Feature> targetFeatureType,
                                                                         final Function<SeekableByteChannel, SeekableByteChannel> cloudWrapper,
                                                                         final Function<SeekableByteChannel, SeekableByteChannel> cloudIndexWrapper,
                                                                         final Path reference, final boolean callGenotypes) {
        if (isGenomicsDBPath(featureInput.getFeaturePath())) {
            try {
                if (reference == null) {
                    throw new UserException.MissingReference("You must provide a reference if you want to load from GenomicsDB");
                }
                try {
                    final File referenceAsFile = reference.toFile();
                    return (FeatureReader<T>)getGenomicsDBFeatureReader(featureInput.getFeaturePath(), referenceAsFile, callGenotypes);
                } catch (final UnsupportedOperationException e){
                    throw new UserException.BadInput("GenomicsDB requires that the reference be a local file.", e);
                }
            } catch (final ClassCastException e) {
                throw new UserException("GenomicsDB inputs can only be used to provide VariantContexts.", e);
            }
        } else {
            FeatureCodec<T, ?> codec = getCodecForFeatureInput(featureInput, targetFeatureType);
            return getTribbleFeatureReader(featureInput, codec, cloudWrapper, cloudIndexWrapper);
        }
    }

    /**
     * Get a new FeatureCodec instance to use for a FeatureInput. Avoid re-discovering which codec class to
     * use by checking to see if the FeatureInput already has a cached codec class. It not, discover the codec class
     * and cache it for next time.
     *
     * @return A new FeatureCodec instance to use for the FeatureInput.
     */
    @SuppressWarnings("unchecked")
    private static <T extends Feature> FeatureCodec<T, ?> getCodecForFeatureInput(final FeatureInput<T> featureInput,
                                                                                  final Class<? extends Feature> targetFeatureType) {
        FeatureCodec<T, ?> codec;
        final Class<FeatureCodec<T, ?>> codecClass = featureInput.getFeatureCodecClass();
        if (codecClass == null) {
            final Path featurePath = IOUtils.getPath(featureInput.getFeaturePath());
            IOUtils.assertFileIsReadable(featurePath);
            codec = (FeatureCodec<T, ?>) FeatureManager.getCodecForFile(featurePath, targetFeatureType);
            featureInput.setFeatureCodecClass((Class<FeatureCodec<T, ?>>)codec.getClass());
        } else {
            try {
                codec = codecClass.newInstance();
            }
            catch ( InstantiationException | IllegalAccessException e ) {
                throw new GATKException("Unable to automatically instantiate codec " + codecClass.getName());
            }
        }
        return codec;
    }

    private static <T extends Feature> AbstractFeatureReader<T, ?> getTribbleFeatureReader(final FeatureInput<T> featureInput, final FeatureCodec<T, ?> codec, Function<SeekableByteChannel, SeekableByteChannel> cloudWrapper, Function<SeekableByteChannel, SeekableByteChannel> cloudIndexWrapper) {
        Utils.nonNull(codec);
        try {
            final String absolutePath = IOUtils.getPath(featureInput.getFeaturePath()).toAbsolutePath().toUri().toString();

            // Instruct the reader factory to not require an index. We will require one ourselves as soon as
            // a query by interval is attempted.
            final boolean requireIndex = false;

            // Only apply the wrappers if the feature input is on Google Cloud Storage
            if ( BucketUtils.isCloudStorageUrl(absolutePath) ) {
                return AbstractFeatureReader.getFeatureReader(absolutePath, null, codec, requireIndex, cloudWrapper, cloudIndexWrapper);
            } else {
                return AbstractFeatureReader.getFeatureReader(absolutePath, null, codec, requireIndex, Function.identity(), Function.identity());
            }
        }
        catch ( final TribbleException e ) {
            throw new GATKException("Error initializing feature reader for path " +  featureInput.getFeaturePath(), e);
        }
    }

    private static FeatureReader<VariantContext> getGenomicsDBFeatureReader(final String path, final File reference, final boolean callGenotypes) {
        if( !isGenomicsDBPath(path) ) {
            throw new IllegalArgumentException("Trying to create a GenomicsDBReader from a non-GenomicsDB input");
        }

        final String noheader = path.replace(GENOMIC_DB_URI_SCHEME, "");
        final File workspace = new File(noheader);
        final File callsetJson = new File(noheader, GenomicsDBConstants.DEFAULT_CALLSETMAP_FILE_NAME);
        final File vidmapJson = new File(noheader, GenomicsDBConstants.DEFAULT_VIDMAP_FILE_NAME);
        final File vcfHeader = new File(noheader, GenomicsDBConstants.DEFAULT_VCFHEADER_FILE_NAME);

        if ( ! workspace.exists() || ! workspace.canRead() || ! workspace.isDirectory() ) {
            throw new UserException("GenomicsDB workspace " + workspace.getAbsolutePath() + " does not exist, " +
                    " is not readable, or is not a directory");
        }

        try {
            IOUtils.canReadFile(callsetJson);
            IOUtils.canReadFile(vidmapJson);
            IOUtils.canReadFile(vcfHeader);
        } catch ( UserException.CouldNotReadInputFile e ) {
            throw new UserException("Couldn't connect to GenomicsDB because the vidmap, callset JSON files, or gVCF Header (" +
                    GenomicsDBConstants.DEFAULT_VIDMAP_FILE_NAME + "," + GenomicsDBConstants.DEFAULT_CALLSETMAP_FILE_NAME + "," +
                    GenomicsDBConstants.DEFAULT_VCFHEADER_FILE_NAME + ") could not be read from GenomicsDB workspace " + workspace.getAbsolutePath(), e);
        }

<<<<<<< HEAD
        final GenomicsDBExportConfiguration.ExportConfiguration exportConfigurationBuilder;
        if (callGenotypes) {
            exportConfigurationBuilder =
                    createExportConfiguration(reference, workspace, callsetJson, vidmapJson, vcfHeader, true);
        }
        else {
            exportConfigurationBuilder =
                    createExportConfiguration(reference, workspace, callsetJson, vidmapJson, vcfHeader);
        }
=======
        final GenomicsDBExportConfiguration.ExportConfiguration exportConfiguration =
                createExportConfiguration(reference, workspace, callsetJson, vidmapJson, vcfHeader);
>>>>>>> 4cbaa666

        try {
            return new GenomicsDBFeatureReader<>(exportConfiguration, new BCF2Codec(), Optional.empty());
        } catch (final IOException e) {
            throw new UserException("Couldn't create GenomicsDBFeatureReader", e);
        }
    }

    private static GenomicsDBExportConfiguration.ExportConfiguration createExportConfiguration(final File reference, final File workspace,
                                                                                               final File callsetJson, final File vidmapJson,
                                                                                               final File vcfHeader, final boolean doGnarlyGenotyping) {
        GenomicsDBExportConfiguration.ExportConfiguration.Builder exportConfigurationBuilder =
                GenomicsDBExportConfiguration.ExportConfiguration.newBuilder()
                        .setWorkspace(workspace.getAbsolutePath())
                        .setReferenceGenome(reference.getAbsolutePath())
                        .setVidMappingFile(vidmapJson.getAbsolutePath())
                        .setCallsetMappingFile(callsetJson.getAbsolutePath())
                        .setVcfHeaderFilename(vcfHeader.getAbsolutePath())
                        .setProduceGTField(false)
                        .setProduceGTWithMinPLValueForSpanningDeletions(false)
                        .setSitesOnlyQuery(false)
                        .setMaxDiploidAltAllelesThatCanBeGenotyped(GenotypeLikelihoods.MAX_DIPLOID_ALT_ALLELES_THAT_CAN_BE_GENOTYPED);

        if (doGnarlyGenotyping) {
            exportConfigurationBuilder.setProduceGTField(true).setMaxDiploidAltAllelesThatCanBeGenotyped(6);
        }

        Path arrayFolder = Paths.get(workspace.getAbsolutePath(), GenomicsDBConstants.DEFAULT_ARRAY_NAME).toAbsolutePath();

        // For the multi-interval support, we create multiple arrays (directories) in a single workspace -
        // one per interval. So, if you wish to import intervals ("chr1", [ 1, 100M ]) and ("chr2", [ 1, 100M ]),
        // you end up with 2 directories named chr1$1$100M and chr2$1$100M. So, the array names depend on the
        // partition bounds.

        // During the read phase, the user only supplies the workspace. The array names are obtained by scanning
        // the entries in the workspace and reading the right arrays. For example, if you wish to read ("chr2",
        // 50, 50M), then only the second array is queried.

        // In the previous version of the tool, the array name was a constant - genomicsdb_array. The new version
        // will be backward compatible with respect to reads. Hence, if a directory named genomicsdb_array is found,
        // the array name is passed to the GenomicsDBFeatureReader otherwise the array names are generated from the
        // directory entries.
        if (Files.exists(arrayFolder)) {
            exportConfigurationBuilder.setArrayName(GenomicsDBConstants.DEFAULT_ARRAY_NAME);
        } else {
            exportConfigurationBuilder.setGenerateArrayNameFromPartitionBounds(true);
        }

        //Sample code snippet to show how combine operations for INFO fields can be specified using the Protobuf
        //API
        //
        //References
        //GenomicsDB Protobuf structs: https://github.com/Intel-HLS/GenomicsDB/blob/master/src/resources/genomicsdb_vid_mapping.proto
        //Protobuf generated Java code guide:
        //https://developers.google.com/protocol-buffers/docs/javatutorial#the-protocol-buffer-api
        //https://developers.google.com/protocol-buffers/docs/reference/java-generated

        //Parse the vid json and create an in-memory Protobuf structure representing the
        //information in the JSON file
        GenomicsDBVidMapProto.VidMappingPB vidMapPB = null;
        try {
          vidMapPB = getProtobufVidMappingFromJsonFile(vidmapJson);
        }
        catch (final IOException e) {
          throw new UserException("Could not open vid json file "+vidmapJson, e);
        }

        //In vidMapPB, fields is a list of GenomicsDBVidMapProto.GenomicsDBFieldInfo objects
        //Each GenomicsDBFieldInfo object contains information about a specific field in the TileDB/GenomicsDB store
        //We iterate over the list and create a field name to list index map
        HashMap<String, Integer> fieldNameToIndexInVidFieldsList =
            getFieldNameToListIndexInProtobufVidMappingObject(vidMapPB);

        //Example: set MQ combine operation to median (default is also median, but this is just an example)
        vidMapPB = updateINFOFieldCombineOperation(vidMapPB, fieldNameToIndexInVidFieldsList,
                "MQ", "median");
        if(vidMapPB != null) {
            //Use rebuilt vidMap in exportConfiguration
            //NOTE: this does NOT update the JSON file, the vidMapPB is a temporary structure that's passed to
            //C++ modules of GenomicsDB for this specific query. Other queries will continue to use the information
            //in the JSON file
            exportConfigurationBuilder.setVidMapping(vidMapPB);
        }

        return exportConfigurationBuilder.build();
    }

    private static GenomicsDBExportConfiguration.ExportConfiguration createExportConfiguration(final File reference, final File workspace,
                                                                                               final File callsetJson, final File vidmapJson,
                                                                                               final File vcfHeader) {
        return createExportConfiguration(reference, workspace, callsetJson, vidmapJson, vcfHeader, false);
    }

    /**
     *  Parse the vid json and create an in-memory Protobuf structure representing the
     *  information in the JSON file
     *  @param vidmapJson vid JSON file
     *  @return Protobuf object
     */
    public static GenomicsDBVidMapProto.VidMappingPB getProtobufVidMappingFromJsonFile(final File vidmapJson)
        throws IOException {
        GenomicsDBVidMapProto.VidMappingPB.Builder vidMapBuilder = GenomicsDBVidMapProto.VidMappingPB.newBuilder();
        JsonFormat.merge(new FileReader(vidmapJson), vidMapBuilder);
        return vidMapBuilder.build();
    }

    /**
     * In vidMapPB, fields is a list of GenomicsDBVidMapProto.GenomicsDBFieldInfo objects
     * Each GenomicsDBFieldInfo object contains information about a specific field in the TileDB/GenomicsDB store
     * We iterate over the list and create a field name to list index map
     * @param vidMapPB Protobuf vid mapping object
     * @return map from field name to index in vidMapPB.fields list
     */
    public static HashMap<String, Integer> getFieldNameToListIndexInProtobufVidMappingObject(
            final GenomicsDBVidMapProto.VidMappingPB vidMapPB) {
        HashMap<String, Integer> fieldNameToIndexInVidFieldsList = new HashMap<String, Integer>();
        for(int fieldIdx=0;fieldIdx<vidMapPB.getFieldsCount();++fieldIdx)
            fieldNameToIndexInVidFieldsList.put(vidMapPB.getFields(fieldIdx).getName(), fieldIdx);
        return fieldNameToIndexInVidFieldsList;
    }

    /**
     * Update vid Protobuf object with new combine operation for field
     * @param vidMapPB input vid object
     * @param fieldNameToIndexInVidFieldsList name to index in list
     * @param fieldName INFO field name
     * @param newCombineOperation combine op ("sum", "median")
     * @return updated vid Protobuf object if field exists, else null
     */
    public static GenomicsDBVidMapProto.VidMappingPB updateINFOFieldCombineOperation(
            final GenomicsDBVidMapProto.VidMappingPB vidMapPB,
            final Map<String, Integer> fieldNameToIndexInVidFieldsList,
            final String fieldName,
            final String newCombineOperation)
    {
        int fieldIdx = fieldNameToIndexInVidFieldsList.containsKey(fieldName)
            ? fieldNameToIndexInVidFieldsList.get(fieldName) : -1;
        if(fieldIdx >= 0) {
            //Would need to rebuild vidMapPB - so get top level builder first
            GenomicsDBVidMapProto.VidMappingPB.Builder updatedVidMapBuilder = vidMapPB.toBuilder();
            //To update the list element corresponding to fieldName, we get the builder for that specific list element
            GenomicsDBVidMapProto.GenomicsDBFieldInfo.Builder fieldBuilder =
                updatedVidMapBuilder.getFieldsBuilder(fieldIdx);
            //And update its combine operation
            fieldBuilder.setVCFFieldCombineOperation(newCombineOperation);

            //Shorter way of writing the same operation
            /*
            updatedVidMapBuilder.getFieldsBuilder(fieldIdx)
                .setVCFFieldCombineOperation(newCombineOperation);
            */

            //Rebuild full vidMap
            return updatedVidMapBuilder.build();
        }
        return null;
    }

    /**
     * Returns the sequence dictionary for this source of Features.
     * Uses the dictionary from the VCF header (if present) for variant inputs,
     * otherwise attempts to create a sequence dictionary from the index file (if present).
     * Returns null if no dictionary could be created from either the header or the index.
     */
    public SAMSequenceDictionary getSequenceDictionary() {
        SAMSequenceDictionary dict = null;
        final Object header = getHeader();
        if (header instanceof VCFHeader) {
            dict = ((VCFHeader) header).getSequenceDictionary();
        }
        if (dict != null && !dict.isEmpty()) {
            return dict;
        }
        if (hasIndex) {
            return IndexUtils.createSequenceDictionaryFromFeatureIndex(new File(featureInput.getFeaturePath()));
        }
        return null;
    }

    /**
     * Restricts traversals of this data source via {@link #iterator} to only return Features that overlap the provided
     * intervals. Calls to {@link #query(SimpleInterval)} and/or {@link #queryAndPrefetch(SimpleInterval)} are not
     * affected by these intervals.
     *
     * Intervals MUST be non-overlapping and sorted in order of increasing start position, otherwise traversal
     * results will be incorrect.
     *
     * Passing in a null or empty interval List clears the intervals for traversal, making future iterations
     * over this data source unrestricted by intervals.
     *
     * @param intervals Our next full traversal will return only Features overlapping these intervals
     */
    public void setIntervalsForTraversal( final List<SimpleInterval> intervals ) {
        // Treat null and empty interval lists the same
        intervalsForTraversal = (intervals != null && !intervals.isEmpty()) ? intervals : null;

        if ( intervalsForTraversal != null && ! supportsRandomAccess ) {
            throw new UserException("Input " + featureInput.getFeaturePath() + " must support random access to enable traversal by intervals. " +
                                    "If it's a file, please index it using the bundled tool " + IndexFeatureFile.class.getSimpleName());
        }
    }


    /**
     * Gets an iterator over all Features in this data source, restricting traversal to Features
     * overlapping our intervals if intervals were provided via {@link #setIntervalsForTraversal(List)}
     *
     * Calling this method invalidates (closes) any previous iterator obtained from this method.
     *
     * @return an iterator over all Features in this data source, limited to Features that overlap the intervals supplied via {@link #setIntervalsForTraversal(List)} (if intervals were provided)
     */
    @Override
    public Iterator<T> iterator() {
        // Tribble documentation states that having multiple iterators open simultaneously over the same FeatureReader
        // results in undefined behavior
        closeOpenIterationIfNecessary();

        try {
            // Save the iterator returned so that we can close it properly later
            currentIterator = intervalsForTraversal != null ? new FeatureIntervalIterator<T>(intervalsForTraversal, featureReader, featureInput.getFeaturePath())
                                                            : featureReader.iterator();
            return currentIterator;
        }
        catch ( IOException e ) {
            throw new GATKException("Error creating iterator over file " + featureInput.getFeaturePath(), e);
        }
    }

    /**
     * Gets an iterator over all Features in this data source that overlap the provided interval.
     *
     * This operation is not affected by intervals provided via {@link #setIntervalsForTraversal(List)}.
     *
     * Requires the backing file to have been indexed using the IndexFeatureFile tool, and to
     * be sorted in increasing order of start position for each contig.
     *
     * Query results are cached to improve the performance of future queries during typical access
     * patterns. See notes to the class as a whole for a description of the caching strategy.
     *
     * Calling this method potentially invalidates (closes) any other open iterator obtained
     * from this data source via a call to {@link #iterator}
     *
     * @param interval retrieve all Features overlapping this interval
     * @return an iterator over all Features in this data source that overlap the provided interval
     */
    @Override
    public Iterator<T> query( final SimpleInterval interval ) {
        return queryAndPrefetch(interval).iterator();
    }

    /**
     * Returns a List of all Features in this data source that overlap the provided interval.
     *
     * This operation is not affected by intervals provided via {@link #setIntervalsForTraversal(List)}.
     *
     * Requires the backing file to have been indexed using the IndexFeatureFile tool, and to
     * be sorted in increasing order of start position for each contig.
     *
     * Query results are cached to improve the performance of future queries during typical access
     * patterns. See notes to the class as a whole for a description of the caching strategy.
     *
     * Calling this method potentially invalidates (closes) any other open iterator obtained
     * from this data source via a call to {@link #iterator}
     *
     * @param interval retrieve all Features overlapping this interval
     * @return a List of all Features in this data source that overlap the provided interval
     */
    public List<T> queryAndPrefetch( final SimpleInterval interval ) {
        if ( ! supportsRandomAccess ) {
            throw new UserException("Input " + featureInput.getFeaturePath() + " must support random access to enable queries by interval. " +
                                    "If it's a file, please index it using the bundled tool " + IndexFeatureFile.class.getSimpleName());
        }

        // If the query can be satisfied using existing cache contents, prepare for retrieval
        // by discarding all Features at the beginning of the cache that end before the start
        // of our query interval.
        if ( queryCache.cacheHit(interval) ) {
            queryCache.trimToNewStartPosition(interval.getStart());
        }
        // Otherwise, we have a cache miss, so go to disk to refill our cache.
        else {
            refillQueryCache(interval);
        }

        // Return the subset of our cache that overlaps our query interval
        return queryCache.getCachedFeaturesUpToStopPosition(interval.getEnd());
    }

    /**
     * Refill our cache from disk after a cache miss. Will prefetch Features overlapping an additional
     * queryLookaheadBases bases after the end of the provided interval, in addition to those overlapping
     * the interval itself.
     *
     * Calling this has the side effect of invalidating (closing) any currently-open iteration over
     * this data source.
     *
     * @param interval the query interval that produced a cache miss
     */
    private void refillQueryCache( final SimpleInterval interval ) {
        // Tribble documentation states that having multiple iterators open simultaneously over the same FeatureReader
        // results in undefined behavior
        closeOpenIterationIfNecessary();

        // Expand the end of our query by the configured number of bases, in anticipation of probable future
        // queries with slightly larger start/stop positions.
        //
        // Note that it doesn't matter if we go off the end of the contig in the process, since
        // our reader's query operation is not aware of (and does not care about) contig boundaries.
        // Note: we use addExact to blow up on overflow rather than propagate negative results downstream
        final SimpleInterval queryInterval = new SimpleInterval(interval.getContig(), interval.getStart(), Math.addExact(interval.getEnd(), queryLookaheadBases));

        // Query iterator over our reader will be immediately closed after re-populating our cache
        try ( CloseableTribbleIterator<T> queryIter = featureReader.query(queryInterval.getContig(), queryInterval.getStart(), queryInterval.getEnd()) ) {
            queryCache.fill(queryIter, queryInterval);
        }
        catch ( IOException e ) {
            throw new GATKException("Error querying file " + featureInput + " over interval " + interval, e);
        }
    }

    /**
     * Get the logical name of this data source.
     *
     * @return the logical name of this data source
     */
    public String getName() {
        return featureInput.getName();
    }

    /**
     * Gets the header associated with this data source
     *
     * @return header associated with this data source as an Object
     */
    public Object getHeader() {
        return featureReader.getHeader();
    }

    /**
     * Permanently close this data source, invalidating any open iteration over it, and making it invalid for future
     * iterations and queries.
     */
    @Override
    public void close() {
        closeOpenIterationIfNecessary();

        logger.debug(String.format("Cache statistics for FeatureInput %s:", featureInput));
        queryCache.printCacheStatistics();

        try {
            if ( featureReader != null ) {
                featureReader.close();
            }
        }
        catch ( IOException e ) {
            throw new GATKException("Error closing Feature reader for input " + featureInput);
        }
    }

    /**
     * Close the iterator currently open over this data source, if there is one.
     */
    private void closeOpenIterationIfNecessary() {
        if ( currentIterator != null ) {
            currentIterator.close();
            currentIterator = null;
        }
    }
}<|MERGE_RESOLUTION|>--- conflicted
+++ resolved
@@ -403,20 +403,15 @@
                     GenomicsDBConstants.DEFAULT_VCFHEADER_FILE_NAME + ") could not be read from GenomicsDB workspace " + workspace.getAbsolutePath(), e);
         }
 
-<<<<<<< HEAD
-        final GenomicsDBExportConfiguration.ExportConfiguration exportConfigurationBuilder;
+        final GenomicsDBExportConfiguration.ExportConfiguration exportConfiguration;
         if (callGenotypes) {
-            exportConfigurationBuilder =
+            exportConfiguration =
                     createExportConfiguration(reference, workspace, callsetJson, vidmapJson, vcfHeader, true);
         }
         else {
-            exportConfigurationBuilder =
+            exportConfiguration =
                     createExportConfiguration(reference, workspace, callsetJson, vidmapJson, vcfHeader);
         }
-=======
-        final GenomicsDBExportConfiguration.ExportConfiguration exportConfiguration =
-                createExportConfiguration(reference, workspace, callsetJson, vidmapJson, vcfHeader);
->>>>>>> 4cbaa666
 
         try {
             return new GenomicsDBFeatureReader<>(exportConfiguration, new BCF2Codec(), Optional.empty());
